use crate::app::App;
use ::prometheus::{opts, register_counter, register_histogram, Counter, Histogram};
use ethers::prelude::U256;
use eyre::{bail, ensure, Error as EyreError, Result as EyreResult, WrapErr as _};
use futures::Future;
use hyper::{
    body::Buf,
    header,
    service::{make_service_fn, service_fn},
    Body, Request, Response, Server, StatusCode,
};
use once_cell::sync::Lazy;
use prometheus::{register_int_counter_vec, IntCounterVec};
use serde::{de::DeserializeOwned, Serialize};
use std::{
    net::{IpAddr, Ipv4Addr, SocketAddr, TcpListener},
    sync::Arc,
};
use structopt::StructOpt;
use thiserror::Error;
use tokio::sync::broadcast;
use tracing::{error, info, trace};
use url::{Host, Url};

#[derive(Clone, Debug, PartialEq, StructOpt)]
pub struct Options {
    /// API Server url
    #[structopt(long, env = "SERVER", default_value = "http://127.0.0.1:8080/")]
    pub server: Url,
}

static REQUESTS: Lazy<Counter> =
    Lazy::new(|| register_counter!(opts!("api_requests", "Number of requests received.")).unwrap());
static STATUS: Lazy<IntCounterVec> = Lazy::new(|| {
    register_int_counter_vec!(
        "api_response_status",
        "The API responses by status code.",
        &["status_code"]
    )
    .unwrap()
});
static LATENCY: Lazy<Histogram> = Lazy::new(|| {
    register_histogram!("api_latency_seconds", "The API latency in seconds.").unwrap()
});
#[allow(dead_code)]
const CONTENT_JSON: &str = "application/json";

<<<<<<< HEAD
#[derive(Clone, Debug, Serialize, Deserialize)]
#[serde(rename_all = "camelCase")]
pub struct SubmitProofRequest {
    pub_key:         String,
    proof:           [String; 8],
    nullifiers_hash: String,
}

#[derive(Clone, Serialize, Deserialize)]
#[serde(rename_all = "camelCase")]
pub struct InsertCommitmentRequest {
    identity_commitment: Hash,
}

=======
>>>>>>> 71b82a2f
#[derive(Debug, Error)]
pub enum Error {
    #[error("invalid method")]
    InvalidMethod,
    #[error("invalid content type")]
    InvalidContentType,
    #[error("invalid serialization format")]
    InvalidSerialization(#[from] serde_json::Error),
    #[error(transparent)]
    Hyper(#[from] hyper::Error),
    #[error(transparent)]
    Other(#[from] EyreError),
}

impl Error {
    fn to_response(&self) -> hyper::Response<Body> {
        hyper::Response::builder()
            .status(StatusCode::INTERNAL_SERVER_ERROR)
            .body(hyper::Body::from(self.to_string()))
            .expect("Failed to convert error string into hyper::Body")
    }
}

/// Parse a [`Request<Body>`] as JSON using Serde and handle using the provided
/// method.
#[allow(dead_code)]
async fn json_middleware<F, T, S, U>(
    request: Request<Body>,
    mut next: F,
) -> Result<Response<Body>, Error>
where
    T: DeserializeOwned + Send,
    F: FnMut(T) -> S + Send,
    S: Future<Output = Result<U, Error>> + Send,
    U: Serialize,
{
    let valid_content_type = request
        .headers()
        .get(header::CONTENT_TYPE)
        .map_or(false, |content_type| content_type == CONTENT_JSON);
    if !valid_content_type {
        return Err(Error::InvalidContentType);
    }
    let body = hyper::body::aggregate(request).await?;
    let request = serde_json::from_reader(body.reader())?;
    let response = next(request).await?;
    let json = serde_json::to_string_pretty(&response)?;
    Ok(Response::new(Body::from(json)))
}

#[allow(clippy::unused_async)]
async fn route(request: Request<Body>, _app: Arc<App>) -> Result<Response<Body>, hyper::Error> {
    // Measure and log request
    let _timer = LATENCY.start_timer(); // Observes on drop
    REQUESTS.inc();
    trace!(url = %request.uri(), "Receiving request");

    // Route requests
    #[allow(clippy::match_single_binding)]
    let result = match (request.method(), request.uri().path()) {
<<<<<<< HEAD
        (&Method::POST, "/submitProof") => {
            json_middleware(request, |request: SubmitProofRequest| {
                let app = app.clone();
                let proof = request.proof.map(|x| U256::from_dec_str(&x).unwrap());
                let nullifiers_hash = U256::from_dec_str(&request.nullifiers_hash).unwrap();
                async move {
                    app.submit_proof(request.pub_key, proof, nullifiers_hash)
                        .await
                }
            })
            .await
        }
        (&Method::POST, "/insertIdentity") => {
            json_middleware(request, |request: InsertCommitmentRequest| {
                let app = app.clone();
                async move { app.insert_identity(&request.identity_commitment).await }
            })
            .await
        }
=======
>>>>>>> 71b82a2f
        _ => Err(Error::InvalidMethod),
    };
    let response = result.unwrap_or_else(|err| err.to_response());

    // Measure result and return
    STATUS
        .with_label_values(&[response.status().as_str()])
        .inc();
    Ok(response)
}

/// # Errors
///
/// Will return `Err` if `options.server` URI is not http, incorrectly includes
/// a path beyond `/`, or cannot be cast into an IP address. Also returns an
/// `Err` if the server cannot bind to the given address.
pub async fn main(
    app: Arc<App>,
    options: Options,
    shutdown: broadcast::Sender<()>,
) -> EyreResult<()> {
    ensure!(
        options.server.scheme() == "http",
        "Only http:// is supported in {}",
        options.server
    );
    ensure!(
        options.server.path() == "/",
        "Only / is supported in {}",
        options.server
    );
    let ip: IpAddr = match options.server.host() {
        Some(Host::Ipv4(ip)) => ip.into(),
        Some(Host::Ipv6(ip)) => ip.into(),
        Some(_) => bail!("Cannot bind {}", options.server),
        None => Ipv4Addr::LOCALHOST.into(),
    };
    let port = options.server.port().unwrap_or(9998);
    let addr = SocketAddr::new(ip, port);

    let listener = TcpListener::bind(&addr)?;

    bind_from_listener(app, listener, shutdown).await?;

    Ok(())
}

/// # Errors
///
/// Will return `Err` if the provided `listener` address cannot be accessed or
/// if the server fails to bind to the given address.
pub async fn bind_from_listener(
    app: Arc<App>,
    listener: TcpListener,
    shutdown: broadcast::Sender<()>,
) -> EyreResult<()> {
    let local_addr = listener.local_addr()?;
    let make_svc = make_service_fn(move |_| {
        // Clone here as `make_service_fn` is called for every connection
        let app = app.clone();
        async {
            Ok::<_, hyper::Error>(service_fn(move |req| {
                // Clone here as `service_fn` is called for every request
                let app = app.clone();
                route(req, app)
            }))
        }
    });

    let server = Server::from_tcp(listener)
        .wrap_err("Failed to bind address")?
        .serve(make_svc)
        .with_graceful_shutdown(async move {
            shutdown.subscribe().recv().await.ok();
        });

    info!(url = %local_addr, "Server listening");

    server.await?;
    Ok(())
}

#[cfg(feature = "bench")]
#[allow(clippy::wildcard_imports, unused_imports)]
pub mod bench {
    use super::*;
    use crate::bench::runtime;
    use criterion::Criterion;

    pub fn group(_c: &mut Criterion) {
        //     bench_hello_world(c);
    }

    // fn bench_hello_world(c: &mut Criterion) {
    // }
}<|MERGE_RESOLUTION|>--- conflicted
+++ resolved
@@ -7,11 +7,11 @@
     body::Buf,
     header,
     service::{make_service_fn, service_fn},
-    Body, Request, Response, Server, StatusCode,
+    Body, Method, Request, Response, Server, StatusCode,
 };
 use once_cell::sync::Lazy;
 use prometheus::{register_int_counter_vec, IntCounterVec};
-use serde::{de::DeserializeOwned, Serialize};
+use serde::{de::DeserializeOwned, Deserialize, Serialize};
 use std::{
     net::{IpAddr, Ipv4Addr, SocketAddr, TcpListener},
     sync::Arc,
@@ -45,7 +45,6 @@
 #[allow(dead_code)]
 const CONTENT_JSON: &str = "application/json";
 
-<<<<<<< HEAD
 #[derive(Clone, Debug, Serialize, Deserialize)]
 #[serde(rename_all = "camelCase")]
 pub struct SubmitProofRequest {
@@ -54,14 +53,6 @@
     nullifiers_hash: String,
 }
 
-#[derive(Clone, Serialize, Deserialize)]
-#[serde(rename_all = "camelCase")]
-pub struct InsertCommitmentRequest {
-    identity_commitment: Hash,
-}
-
-=======
->>>>>>> 71b82a2f
 #[derive(Debug, Error)]
 pub enum Error {
     #[error("invalid method")]
@@ -113,7 +104,7 @@
 }
 
 #[allow(clippy::unused_async)]
-async fn route(request: Request<Body>, _app: Arc<App>) -> Result<Response<Body>, hyper::Error> {
+async fn route(request: Request<Body>, app: Arc<App>) -> Result<Response<Body>, hyper::Error> {
     // Measure and log request
     let _timer = LATENCY.start_timer(); // Observes on drop
     REQUESTS.inc();
@@ -122,7 +113,6 @@
     // Route requests
     #[allow(clippy::match_single_binding)]
     let result = match (request.method(), request.uri().path()) {
-<<<<<<< HEAD
         (&Method::POST, "/submitProof") => {
             json_middleware(request, |request: SubmitProofRequest| {
                 let app = app.clone();
@@ -135,15 +125,6 @@
             })
             .await
         }
-        (&Method::POST, "/insertIdentity") => {
-            json_middleware(request, |request: InsertCommitmentRequest| {
-                let app = app.clone();
-                async move { app.insert_identity(&request.identity_commitment).await }
-            })
-            .await
-        }
-=======
->>>>>>> 71b82a2f
         _ => Err(Error::InvalidMethod),
     };
     let response = result.unwrap_or_else(|err| err.to_response());
