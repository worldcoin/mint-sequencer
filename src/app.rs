--- conflicted
+++ resolved
@@ -1,15 +1,8 @@
-<<<<<<< HEAD
 use crate::{
     ethereum::{self, Ethereum},
-    hash::Hash,
-    mimc_tree::{MimcTree, Proof},
     server::Error as ServerError,
 };
-use core::cmp::max;
 use ethers::prelude::U256;
-=======
-use crate::ethereum::{self, Ethereum};
->>>>>>> 71b82a2f
 use eyre::Result as EyreResult;
 use structopt::StructOpt;
 
@@ -30,40 +23,8 @@
     /// Will return `Err` if the internal Ethereum handler errors
     pub async fn new(options: Options) -> EyreResult<Self> {
         let ethereum = Ethereum::new(options.ethereum).await?;
-<<<<<<< HEAD
-        let mut merkle_tree = MimcTree::new(options.tree_depth, options.initial_leaf);
 
-        // Read tree from file
-        info!(path = ?&options.storage_file, "Reading tree from storage");
-        let (mut next_leaf, last_block) = if options.storage_file.is_file() {
-            let file = File::open(&options.storage_file)?;
-            if file.metadata()?.len() > 0 {
-                let file: JsonCommitment = serde_json::from_reader(file)?;
-                let next_leaf = file.commitments.len();
-                merkle_tree.set_range(0, file.commitments);
-                (next_leaf, file.last_block)
-            } else {
-                warn!(path = ?&options.storage_file, "Storage file empty, skipping.");
-                (0, 0)
-            }
-        } else {
-            warn!(path = ?&options.storage_file, "Storage file not found, skipping.");
-            (0, 0)
-        };
-
-        // Read events from blockchain
-        let events = ethereum.fetch_events(last_block).await?;
-        for (leaf, hash) in events {
-            merkle_tree.set(leaf, hash);
-            next_leaf = max(next_leaf, leaf + 1);
-        }
-
-        Ok(Self {
-            ethereum,
-            storage_file: options.storage_file,
-            merkle_tree: RwLock::new(merkle_tree),
-            next_leaf: AtomicUsize::new(next_leaf),
-        })
+        Ok(Self { ethereum })
     }
 
     /// # Errors
@@ -81,41 +42,4 @@
         println!("Proof valid {}", proof_valid);
         Ok(())
     }
-
-    /// # Errors
-    ///
-    /// Will return `Err` if the Eth handler cannot insert the identity to the
-    /// contract, or if writing to the storage file fails.
-    pub async fn insert_identity(&self, commitment: &Hash) -> Result<IndexResponse, ServerError> {
-        // Send Semaphore transaction
-        self.ethereum.insert_identity(commitment).await?;
-
-        // Update merkle tree
-        let identity_index;
-        {
-            let mut merkle_tree = self.merkle_tree.write().await;
-            identity_index = self.next_leaf.fetch_add(1, Ordering::AcqRel);
-            merkle_tree.set(identity_index, *commitment);
-        }
-
-        // Write state file
-        self.store().await?;
-
-        Ok(IndexResponse { identity_index })
-    }
-
-    /// # Errors
-    ///
-    /// Will return `Err` if the provided index is out of bounds.
-    pub async fn inclusion_proof(&self, identity_index: usize) -> Result<Proof, ServerError> {
-        let merkle_tree = self.merkle_tree.read().await;
-        let proof = merkle_tree.proof(identity_index);
-
-        proof.ok_or(ServerError::IndexOutOfBounds)
-    }
-=======
->>>>>>> 71b82a2f
-
-        Ok(Self { ethereum })
-    }
 }