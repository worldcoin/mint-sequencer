use ethers::{
    abi::Address,
    core::abi::Abi,
    prelude::{
        Bytes, ContractFactory, Http, LocalWallet, NonceManagerMiddleware, Provider, Signer,
        SignerMiddleware,
    },
    utils::{Ganache, GanacheInstance},
};
use eyre::{bail, Result as EyreResult};
use hex_literal::hex;
<<<<<<< HEAD
use hyper::{client::HttpConnector, Body, Client, Request};
use mint_sequencer::{
    app::App,
    hash::Hash,
    mimc_tree::MimcTree,
    server::{self},
    Options,
};
use serde::{Deserialize, Serialize};
use serde_json::json;
=======
use hyper::Client;
use mint_sequencer::{app::App, hash::Hash, server, Options};
use serde::{Deserialize, Serialize};
>>>>>>> 71b82a2f
use std::{
    fs::File,
    net::{IpAddr, Ipv4Addr, SocketAddr, TcpListener},
    sync::Arc,
    time::Duration,
};
use structopt::StructOpt;
use tokio::{spawn, sync::broadcast};
use url::{Host, Url};

const GANACHE_DEFAULT_WALLET_KEY: Hash = Hash(hex!(
    "1ce6a4cc4c9941a4781349f988e129accdc35a55bb3d5b1a7b342bc2171db484"
));

#[tokio::test]
async fn submit_proofs() {
    let mut options = Options::from_iter_safe(&[""]).expect("Failed to create options");
    options.server.server = Url::parse("http://127.0.0.1:0/").expect("Failed to parse URL");

<<<<<<< HEAD
    let temp_commitments_file = NamedTempFile::new().expect("Failed to create named temp file");
    options.app.storage_file = temp_commitments_file.path().to_path_buf();

    // let (shutdown, _) = broadcast::channel(1);
=======
    let (shutdown, _) = broadcast::channel(1);
>>>>>>> 71b82a2f

    let (ganache, semaphore_address) = spawn_mock_chain()
        .await
        .expect("Failed to spawn ganache chain");

    options.app.ethereum.test = true;
    options.app.ethereum.ethereum_provider =
        Url::parse(&ganache.endpoint()).expect("Failed to parse ganache endpoint");
    options.app.ethereum.semaphore_address = semaphore_address;
    options.app.ethereum.signing_key = GANACHE_DEFAULT_WALLET_KEY;

<<<<<<< HEAD
    // let local_addr = spawn_app(options.clone(), shutdown.clone())
    //     .await
    //     .expect("Failed to spawn app.");

    // let uri = "http://".to_owned() + &local_addr.to_string();
    // let mut ref_tree = MimcTree::new(options.app.tree_depth,
    // options.app.initial_leaf); let client = Client::new();

    // test_inclusion_proof(&uri, &client, 0, &mut ref_tree,
    // &options.app.initial_leaf).await; test_inclusion_proof(&uri, &client, 1,
    // &mut ref_tree, &options.app.initial_leaf).await; test_insert_identity(&
    // uri, &client, TEST_LEAFS[0], 0).await; test_inclusion_proof(
    //     &uri,
    //     &client,
    //     0,
    //     &mut ref_tree,
    //     &Hash::from_str(TEST_LEAFS[0]).expect("Failed to parse Hash from test
    // leaf 0"), )
    // .await;
    // test_insert_identity(&uri, &client, TEST_LEAFS[1], 1).await;
    // test_inclusion_proof(
    //     &uri,
    //     &client,
    //     1,
    //     &mut ref_tree,
    //     &Hash::from_str(TEST_LEAFS[1]).expect("Failed to parse Hash from test
    // leaf 1"), )
    // .await;
    // test_inclusion_proof(&uri, &client, 2, &mut ref_tree,
    // &options.app.initial_leaf).await;

    // Shutdown app and spawn new one from file
    // let _ = shutdown.send(()).expect("Failed to send shutdown signal");

    // let local_addr = spawn_app(options.clone(), shutdown.clone())
    //     .await
    //     .expect("Failed to spawn app.");
    // let uri = "http://".to_owned() + &local_addr.to_string();

    // test_inclusion_proof(
    //     &uri,
    //     &client,
    //     0,
    //     &mut ref_tree,
    //     &Hash::from_str(TEST_LEAFS[0]).expect("Failed to parse Hash from test
    // leaf 0"), )
    // .await;
    // test_inclusion_proof(
    //     &uri,
    //     &client,
    //     1,
    //     &mut ref_tree,
    //     &Hash::from_str(TEST_LEAFS[1]).expect("Failed to parse Hash from test
    // leaf 1"), )
    // .await;

    temp_commitments_file
        .close()
        .expect("Failed to close temp file");
}

// async fn test_inclusion_proof(
//     uri: &str,
//     client: &Client<HttpConnector>,
//     leaf_index: usize,
//     ref_tree: &mut MimcTree,
//     leaf: &Hash,
// ) {
//     let body = construct_inclusion_proof_body(leaf_index);
//     let req = Request::builder()
//         .method("POST")
//         .uri(uri.to_owned() + "/inclusionProof")
//         .header("Content-Type", "application/json")
//         .body(body)
//         .expect("Failed to create inclusion proof hyper::Body");

//     let mut response = client
//         .request(req)
//         .await
//         .expect("Failed to execute request.");
//     assert!(response.status().is_success());

//     let bytes = hyper::body::to_bytes(response.body_mut())
//         .await
//         .expect("Failed to convert response body to bytes");
//     let result = String::from_utf8(bytes.into_iter().collect())
//         .expect("Could not parse response bytes to utf-8");

//     ref_tree.set(leaf_index, *leaf);
//     let proof = ref_tree.proof(leaf_index).expect("Ref tree malfunctioning");
//     let serialized_proof =
//         serde_json::to_string_pretty(&proof).expect("Proof serialization
// failed");

//     assert_eq!(result, serialized_proof);
// }

// async fn test_insert_identity(
//     uri: &str,
//     client: &Client<HttpConnector>,
//     identity_commitment: &str,
//     identity_index: usize,
// ) {
//     let body = construct_insert_identity_body(identity_commitment);
//     let req = Request::builder()
//         .method("POST")
//         .uri(uri.to_owned() + "/insertIdentity")
//         .header("Content-Type", "application/json")
//         .body(body)
//         .expect("Failed to create insert identity hyper::Body");

//     let mut response = client
//         .request(req)
//         .await
//         .expect("Failed to execute request.");
//     assert!(response.status().is_success());

//     let bytes = hyper::body::to_bytes(response.body_mut())
//         .await
//         .expect("Failed to convert response body to bytes");
//     let result = String::from_utf8(bytes.into_iter().collect())
//         .expect("Could not parse response bytes to utf-8");
// }

// fn construct_inclusion_proof_body(identity_index: usize) -> Body {
//     Body::from(
//         json!({
//             "identityIndex": identity_index,
//         })
//         .to_string(),
//     )
// }

// fn construct_insert_identity_body(identity_commitment: &str) -> Body {
//     Body::from(
//         json!({
//             "identityCommitment": identity_commitment,

//         })
//         .to_string(),
//     )
// }
=======
    let local_addr = spawn_app(options.clone(), shutdown.clone())
        .await
        .expect("Failed to spawn app.");

    let _uri = "http://".to_owned() + &local_addr.to_string();
    let _client = Client::new();

    // TODO add relevant tests
}
>>>>>>> 71b82a2f

async fn spawn_app(options: Options, shutdown: broadcast::Sender<()>) -> EyreResult<SocketAddr> {
    let app = Arc::new(App::new(options.app).await.expect("Failed to create App"));

    let ip: IpAddr = match options.server.server.host() {
        Some(Host::Ipv4(ip)) => ip.into(),
        Some(Host::Ipv6(ip)) => ip.into(),
        Some(_) => bail!("Cannot bind {}", options.server.server),
        None => Ipv4Addr::LOCALHOST.into(),
    };
    let port = options.server.server.port().unwrap_or(9998);
    let addr = SocketAddr::new(ip, port);
    let listener = TcpListener::bind(&addr).expect("Failed to bind random port");
    let local_addr = listener.local_addr()?;

    spawn({
        async move {
            server::bind_from_listener(app, listener, shutdown)
                .await
                .expect("Failed to bind address");
        }
    });

    Ok(local_addr)
}

#[derive(Deserialize, Serialize, Debug)]
struct CompiledContract {
    abi:      Abi,
    bytecode: String,
}

fn deserialize_to_bytes(input: String) -> EyreResult<Bytes> {
    if input.len() >= 2 && &input[0..2] == "0x" {
        let bytes: Vec<u8> = hex::decode(&input[2..])?;
        Ok(bytes.into())
    } else {
        bail!("Expected 0x prefix")
    }
}

async fn spawn_mock_chain() -> EyreResult<(GanacheInstance, Address)> {
    let ganache = Ganache::new().block_time(2u64).mnemonic("test").spawn();

    let provider = Provider::<Http>::try_from(ganache.endpoint())
        .expect("Failed to initialize ganache endpoint")
        .interval(Duration::from_millis(500u64));

    let wallet: LocalWallet = ganache.keys()[0].clone().into();

    // connect the wallet to the provider
    let client = SignerMiddleware::new(provider, wallet.clone());
    let client = NonceManagerMiddleware::new(client, wallet.address());
    let client = std::sync::Arc::new(client);

    let mimc_json = File::open("./sol/MiMC.json").expect("Failed to read MiMC.sol");
    let mimc_json: CompiledContract =
        serde_json::from_reader(mimc_json).expect("Could not parse compiled MiMC contract");
    let mimc_bytecode = deserialize_to_bytes(mimc_json.bytecode)?;

    let mimc_factory = ContractFactory::new(mimc_json.abi, mimc_bytecode, client.clone());

    let mimc_contract = mimc_factory
        .deploy(())?
        .legacy()
        .confirmations(0usize)
        .send()
        .await?;

    let semaphore_json =
        File::open("./sol/Semaphore.json").expect("Compiled contract doesn't exist");
    let semaphore_json: CompiledContract =
        serde_json::from_reader(semaphore_json).expect("Could not read contract");

    let semaphore_bytecode = semaphore_json.bytecode.replace(
        "__$cf5da3090e28b1d67a537682696360513a$__",
        &format!("{:?}", mimc_contract.address()).replace("0x", ""),
    );
    let semaphore_bytecode = deserialize_to_bytes(semaphore_bytecode)?;

    // create a factory which will be used to deploy instances of the contract
    let semaphore_factory =
        ContractFactory::new(semaphore_json.abi, semaphore_bytecode, client.clone());

    let semaphore_contract = semaphore_factory
        .deploy((4_u64, 123_u64))?
        .legacy()
        .confirmations(0usize)
        .send()
        .await?;

    Ok((ganache, semaphore_contract.address()))
}<|MERGE_RESOLUTION|>--- conflicted
+++ resolved
@@ -9,22 +9,9 @@
 };
 use eyre::{bail, Result as EyreResult};
 use hex_literal::hex;
-<<<<<<< HEAD
-use hyper::{client::HttpConnector, Body, Client, Request};
-use mint_sequencer::{
-    app::App,
-    hash::Hash,
-    mimc_tree::MimcTree,
-    server::{self},
-    Options,
-};
-use serde::{Deserialize, Serialize};
-use serde_json::json;
-=======
 use hyper::Client;
 use mint_sequencer::{app::App, hash::Hash, server, Options};
 use serde::{Deserialize, Serialize};
->>>>>>> 71b82a2f
 use std::{
     fs::File,
     net::{IpAddr, Ipv4Addr, SocketAddr, TcpListener},
@@ -44,14 +31,7 @@
     let mut options = Options::from_iter_safe(&[""]).expect("Failed to create options");
     options.server.server = Url::parse("http://127.0.0.1:0/").expect("Failed to parse URL");
 
-<<<<<<< HEAD
-    let temp_commitments_file = NamedTempFile::new().expect("Failed to create named temp file");
-    options.app.storage_file = temp_commitments_file.path().to_path_buf();
-
-    // let (shutdown, _) = broadcast::channel(1);
-=======
     let (shutdown, _) = broadcast::channel(1);
->>>>>>> 71b82a2f
 
     let (ganache, semaphore_address) = spawn_mock_chain()
         .await
@@ -63,150 +43,6 @@
     options.app.ethereum.semaphore_address = semaphore_address;
     options.app.ethereum.signing_key = GANACHE_DEFAULT_WALLET_KEY;
 
-<<<<<<< HEAD
-    // let local_addr = spawn_app(options.clone(), shutdown.clone())
-    //     .await
-    //     .expect("Failed to spawn app.");
-
-    // let uri = "http://".to_owned() + &local_addr.to_string();
-    // let mut ref_tree = MimcTree::new(options.app.tree_depth,
-    // options.app.initial_leaf); let client = Client::new();
-
-    // test_inclusion_proof(&uri, &client, 0, &mut ref_tree,
-    // &options.app.initial_leaf).await; test_inclusion_proof(&uri, &client, 1,
-    // &mut ref_tree, &options.app.initial_leaf).await; test_insert_identity(&
-    // uri, &client, TEST_LEAFS[0], 0).await; test_inclusion_proof(
-    //     &uri,
-    //     &client,
-    //     0,
-    //     &mut ref_tree,
-    //     &Hash::from_str(TEST_LEAFS[0]).expect("Failed to parse Hash from test
-    // leaf 0"), )
-    // .await;
-    // test_insert_identity(&uri, &client, TEST_LEAFS[1], 1).await;
-    // test_inclusion_proof(
-    //     &uri,
-    //     &client,
-    //     1,
-    //     &mut ref_tree,
-    //     &Hash::from_str(TEST_LEAFS[1]).expect("Failed to parse Hash from test
-    // leaf 1"), )
-    // .await;
-    // test_inclusion_proof(&uri, &client, 2, &mut ref_tree,
-    // &options.app.initial_leaf).await;
-
-    // Shutdown app and spawn new one from file
-    // let _ = shutdown.send(()).expect("Failed to send shutdown signal");
-
-    // let local_addr = spawn_app(options.clone(), shutdown.clone())
-    //     .await
-    //     .expect("Failed to spawn app.");
-    // let uri = "http://".to_owned() + &local_addr.to_string();
-
-    // test_inclusion_proof(
-    //     &uri,
-    //     &client,
-    //     0,
-    //     &mut ref_tree,
-    //     &Hash::from_str(TEST_LEAFS[0]).expect("Failed to parse Hash from test
-    // leaf 0"), )
-    // .await;
-    // test_inclusion_proof(
-    //     &uri,
-    //     &client,
-    //     1,
-    //     &mut ref_tree,
-    //     &Hash::from_str(TEST_LEAFS[1]).expect("Failed to parse Hash from test
-    // leaf 1"), )
-    // .await;
-
-    temp_commitments_file
-        .close()
-        .expect("Failed to close temp file");
-}
-
-// async fn test_inclusion_proof(
-//     uri: &str,
-//     client: &Client<HttpConnector>,
-//     leaf_index: usize,
-//     ref_tree: &mut MimcTree,
-//     leaf: &Hash,
-// ) {
-//     let body = construct_inclusion_proof_body(leaf_index);
-//     let req = Request::builder()
-//         .method("POST")
-//         .uri(uri.to_owned() + "/inclusionProof")
-//         .header("Content-Type", "application/json")
-//         .body(body)
-//         .expect("Failed to create inclusion proof hyper::Body");
-
-//     let mut response = client
-//         .request(req)
-//         .await
-//         .expect("Failed to execute request.");
-//     assert!(response.status().is_success());
-
-//     let bytes = hyper::body::to_bytes(response.body_mut())
-//         .await
-//         .expect("Failed to convert response body to bytes");
-//     let result = String::from_utf8(bytes.into_iter().collect())
-//         .expect("Could not parse response bytes to utf-8");
-
-//     ref_tree.set(leaf_index, *leaf);
-//     let proof = ref_tree.proof(leaf_index).expect("Ref tree malfunctioning");
-//     let serialized_proof =
-//         serde_json::to_string_pretty(&proof).expect("Proof serialization
-// failed");
-
-//     assert_eq!(result, serialized_proof);
-// }
-
-// async fn test_insert_identity(
-//     uri: &str,
-//     client: &Client<HttpConnector>,
-//     identity_commitment: &str,
-//     identity_index: usize,
-// ) {
-//     let body = construct_insert_identity_body(identity_commitment);
-//     let req = Request::builder()
-//         .method("POST")
-//         .uri(uri.to_owned() + "/insertIdentity")
-//         .header("Content-Type", "application/json")
-//         .body(body)
-//         .expect("Failed to create insert identity hyper::Body");
-
-//     let mut response = client
-//         .request(req)
-//         .await
-//         .expect("Failed to execute request.");
-//     assert!(response.status().is_success());
-
-//     let bytes = hyper::body::to_bytes(response.body_mut())
-//         .await
-//         .expect("Failed to convert response body to bytes");
-//     let result = String::from_utf8(bytes.into_iter().collect())
-//         .expect("Could not parse response bytes to utf-8");
-// }
-
-// fn construct_inclusion_proof_body(identity_index: usize) -> Body {
-//     Body::from(
-//         json!({
-//             "identityIndex": identity_index,
-//         })
-//         .to_string(),
-//     )
-// }
-
-// fn construct_insert_identity_body(identity_commitment: &str) -> Body {
-//     Body::from(
-//         json!({
-//             "identityCommitment": identity_commitment,
-
-//         })
-//         .to_string(),
-//     )
-// }
-=======
     let local_addr = spawn_app(options.clone(), shutdown.clone())
         .await
         .expect("Failed to spawn app.");
@@ -216,7 +52,6 @@
 
     // TODO add relevant tests
 }
->>>>>>> 71b82a2f
 
 async fn spawn_app(options: Options, shutdown: broadcast::Sender<()>) -> EyreResult<SocketAddr> {
     let app = Arc::new(App::new(options.app).await.expect("Failed to create App"));
